--- conflicted
+++ resolved
@@ -60,15 +60,12 @@
 import { webDevelopmentRules } from "./rules/web-development";
 import { wordpressRules } from "./rules/wordpress";
 import { wordpressWoocommerce } from "./rules/wordpress-woocommerce";
-<<<<<<< HEAD
 import { luaRules } from "./rules/lua";
 import { androidRules } from "./rules/android";
 import { ghostTailwindcssRules } from "./rules/ghost-tailwindcss";
 import { devopsRules } from "./rules/devops-backend";
 import { chromeExtensionRules } from "./rules/chrome-extension";
 import { webScrapingRules } from "./rules/webScraping";
-=======
->>>>>>> 9c463505
 
 export interface Rule {
   title: string;
@@ -148,7 +145,6 @@
   ...webDevelopmentRules,
   ...wordpressRules,
   ...wordpressWoocommerce,
-<<<<<<< HEAD
   ...terraformRules,
   ...onchainkitRules,
   ...luaRules,
@@ -157,8 +153,6 @@
   ...devopsRules,
   ...chromeExtensionRules,
   ...webScrapingRules,
-=======
->>>>>>> 9c463505
 ].map(
   (rule): Rule => ({
     ...rule,
