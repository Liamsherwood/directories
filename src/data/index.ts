--- conflicted
+++ resolved
@@ -33,12 +33,9 @@
 import { vueTsRules } from "./rules/vue";
 import { webDevelopmentRules } from "./rules/web-development";
 import { uiuxRules } from "./rules/uiux-design";
-<<<<<<< HEAD
 import { ionicRules } from "./rules/ionic";
-=======
 import { fastifyRules } from "./rules/fastify";
 
->>>>>>> 3be876a8
 export const rules = [
   ...astroRules,
   ...nextjsRules,
@@ -75,11 +72,8 @@
   ...htmlAndCssRules,
   ...nuxtJsRules,
   ...uiuxRules,
-<<<<<<< HEAD
   ...ionicRules,
-=======
   ...fastifyRules,
->>>>>>> 3be876a8
 ];
 
 export function getSections() {
