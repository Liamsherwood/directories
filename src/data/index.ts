import { astroRules } from "./rules/astro";
import { cRules } from "./rules/c";
import { djangoRules } from "./rules/django";
import { fastapiRules } from "./rules/fastapi";
import { flaskRules } from "./rules/flask";
import { laravelRules } from "./rules/laravel";
import { nextjsRules } from "./rules/nextjs";
import { railsRules } from "./rules/rails";
import { swiftuiRules } from "./rules/swift";
import { vueTsRules } from "./rules/vue";
<<<<<<< HEAD
import { expoReactNativeRules } from "./rules/expo";
=======
import { pythonRules } from "./rules/python";
import { reactNativeRules } from "./rules/react-native";
>>>>>>> db9f3aa1

export const rules = [
  ...astroRules,
  ...nextjsRules,
  ...swiftuiRules,
  ...laravelRules,
  ...railsRules,
  ...fastapiRules,
  ...flaskRules,
  ...djangoRules,
  ...cRules,
  ...vueTsRules,
  ...astroRules,
<<<<<<< HEAD
  ...expoReactNativeRules,
=======
  ...reactNativeRules,
>>>>>>> db9f3aa1
];

export function getSections() {
  const categories = Array.from(new Set(rules.flatMap((rule) => rule.tags)));

  return categories
    .map((tag) => ({
      tag,
      rules: rules.filter((rule) => rule.tags.includes(tag)),
    }))
    .sort((a, b) => b.rules.length - a.rules.length);
}<|MERGE_RESOLUTION|>--- conflicted
+++ resolved
@@ -8,12 +8,9 @@
 import { railsRules } from "./rules/rails";
 import { swiftuiRules } from "./rules/swift";
 import { vueTsRules } from "./rules/vue";
-<<<<<<< HEAD
 import { expoReactNativeRules } from "./rules/expo";
-=======
 import { pythonRules } from "./rules/python";
 import { reactNativeRules } from "./rules/react-native";
->>>>>>> db9f3aa1
 
 export const rules = [
   ...astroRules,
@@ -27,11 +24,8 @@
   ...cRules,
   ...vueTsRules,
   ...astroRules,
-<<<<<<< HEAD
   ...expoReactNativeRules,
-=======
   ...reactNativeRules,
->>>>>>> db9f3aa1
 ];
 
 export function getSections() {
