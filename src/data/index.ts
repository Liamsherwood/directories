import { astroRules } from "./rules/astro";
import { cRules } from "./rules/c";
import { djangoRules } from "./rules/django";
import { fastapiRules } from "./rules/fastapi";
import { dataAnalystRules } from "./rules/data-analyst";
import { flaskRules } from "./rules/flask";
import { laravelRules } from "./rules/laravel";
import { nextjsRules } from "./rules/nextjs";
import { railsRules } from "./rules/rails";
import { swiftuiRules } from "./rules/swift";
import { vueTsRules } from "./rules/vue";
import { metaPromptRules } from "./rules/meta-prompt";
import { expoReactNativeRules } from "./rules/expo";
import { pythonRules } from "./rules/python";
import { reactNativeRules } from "./rules/react-native";
import { juliaRules } from "./rules/julia";

export const rules = [
  ...astroRules,
  ...nextjsRules,
  ...swiftuiRules,
  ...laravelRules,
  ...railsRules,
  ...fastapiRules,
  ...flaskRules,
  ...djangoRules,
  ...cRules,
  ...vueTsRules,
  ...astroRules,
  ...metaPromptRules,
  ...expoReactNativeRules,
  ...reactNativeRules,
<<<<<<< HEAD
  ...juliaRules,
=======
  ...dataAnalystRules,
>>>>>>> cf591f08
];

export function getSections() {
  const categories = Array.from(new Set(rules.flatMap((rule) => rule.tags)));

  return categories
    .map((tag) => ({
      tag,
      rules: rules.filter((rule) => rule.tags.includes(tag)),
    }))
    .sort((a, b) => b.rules.length - a.rules.length);
}<|MERGE_RESOLUTION|>--- conflicted
+++ resolved
@@ -30,11 +30,8 @@
   ...metaPromptRules,
   ...expoReactNativeRules,
   ...reactNativeRules,
-<<<<<<< HEAD
   ...juliaRules,
-=======
   ...dataAnalystRules,
->>>>>>> cf591f08
 ];
 
 export function getSections() {
