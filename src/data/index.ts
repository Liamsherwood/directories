import { astroRules } from "./rules/astro";
import { cRules } from "./rules/c";
import { djangoRules } from "./rules/django";
import { fastapiRules } from "./rules/fastapi";
import { flaskRules } from "./rules/flask";
import { laravelRules } from "./rules/laravel";
import { nextjsRules } from "./rules/nextjs";
import { railsRules } from "./rules/rails";
import { swiftuiRules } from "./rules/swift";
import { vueTsRules } from "./rules/vue";
<<<<<<< HEAD
import { metaPromptRules } from "./rules/meta-prompt";


=======
import { expoReactNativeRules } from "./rules/expo";
import { pythonRules } from "./rules/python";
import { reactNativeRules } from "./rules/react-native";
>>>>>>> 617fad5c

export const rules = [
  ...astroRules,
  ...nextjsRules,
  ...swiftuiRules,
  ...laravelRules,
  ...railsRules,
  ...fastapiRules,
  ...flaskRules,
  ...djangoRules,
  ...cRules,
  ...vueTsRules,
  ...astroRules,
<<<<<<< HEAD
  ...metaPromptRules,
=======
  ...expoReactNativeRules,
  ...reactNativeRules,
>>>>>>> 617fad5c
];

export function getSections() {
  const categories = Array.from(new Set(rules.flatMap((rule) => rule.tags)));

  return categories
    .map((tag) => ({
      tag,
      rules: rules.filter((rule) => rule.tags.includes(tag)),
    }))
    .sort((a, b) => b.rules.length - a.rules.length);
}<|MERGE_RESOLUTION|>--- conflicted
+++ resolved
@@ -8,15 +8,10 @@
 import { railsRules } from "./rules/rails";
 import { swiftuiRules } from "./rules/swift";
 import { vueTsRules } from "./rules/vue";
-<<<<<<< HEAD
 import { metaPromptRules } from "./rules/meta-prompt";
-
-
-=======
 import { expoReactNativeRules } from "./rules/expo";
 import { pythonRules } from "./rules/python";
 import { reactNativeRules } from "./rules/react-native";
->>>>>>> 617fad5c
 
 export const rules = [
   ...astroRules,
@@ -30,12 +25,9 @@
   ...cRules,
   ...vueTsRules,
   ...astroRules,
-<<<<<<< HEAD
   ...metaPromptRules,
-=======
   ...expoReactNativeRules,
   ...reactNativeRules,
->>>>>>> 617fad5c
 ];
 
 export function getSections() {
