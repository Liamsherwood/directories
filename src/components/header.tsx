import Link from "next/link";
import { Button } from "./ui/button";
import {
  Dialog,
  DialogContent,
  DialogDescription,
  DialogHeader,
  DialogTitle,
  DialogTrigger,
} from "./ui/dialog";
import { SubscribeForm } from "./ui/subscribe-form";

export function Header() {
  return (
    <div className="md:fixed top-0 z-10 px-6 py-2 w-full flex justify-between items-center bg-background backdrop-filter backdrop-blur-sm bg-opacity-30">
      <Link href="/" className="font-medium font-mono text-sm">
        cursor.directory
      </Link>

      <div className="flex items-center gap-4">
<<<<<<< HEAD
        <SubscribeForm group="newsletter" placeholder="Get latest updates" />
=======
        <div className="hidden md:block">
          <SubscribeForm group="newsletter" placeholder="Get latest updates" />
        </div>
>>>>>>> 00e7272f

        <Link
          href="/live"
          className="flex items-center gap-2 text-sm font-medium"
        >
          <div className="font-semibold text-sm font-mono">
            <span className="relative ml-auto flex h-2 w-2">
              <span className="animate-ping absolute inline-flex h-full w-full rounded-full opacity-75 bg-red-400" />
              <span className="relative inline-flex rounded-full h-2 w-2 bg-red-500" />
            </span>
          </div>
          <span>Live</span>
        </Link>

        <Link href="/learn" className="text-sm font-medium">
          Learn
        </Link>

        <Dialog>
          <DialogTrigger asChild>
            <Button
              variant="ghost"
              className="hover:bg-transparent p-0 text-sm font-medium"
            >
              About
            </Button>
          </DialogTrigger>
          <DialogContent>
            <DialogHeader>
              <DialogTitle>About</DialogTitle>
            </DialogHeader>

            <DialogDescription>
              Copy and add a .cursorrules file in the root of your project." "
              <br />
              <br />
              The instructions in the .cursorrules file will be included for
              features such as Cursor Chat and Ctrl/⌘ K. <br />
              <br />
              The more specific your rules for your project, the better.
              <br />
              <br />
              Feel free to create your own directory using our{" "}
              <a href="https://git.new/cd" className="underline">
                template
              </a>{" "}
              on GitHub.
              <br />
              <br />
              <br />
              <a href="https://git.new/cd">
                <Button
                  className="w-full bg-white text-black rounded-full"
                  variant="outline"
                >
                  Submit
                </Button>
              </a>
              <div className="flex items-center space-x-1 mt-8 justify-center">
                Made by{" "}
                <a href="https://midday.ai">
                  <svg
                    xmlns="http://www.w3.org/2000/svg"
                    width={102}
                    height={30}
                    fill="none"
                    className="scale-75"
                  >
                    <path
                      fill="currentColor"
                      fillRule="evenodd"
                      d="M14.347 0a14.931 14.931 0 0 0-6.282 1.68l6.282 10.88V0Zm0 17.443L8.067 28.32a14.933 14.933 0 0 0 6.28 1.68V17.443ZM15.652 30V17.432l6.285 10.887A14.932 14.932 0 0 1 15.652 30Zm0-17.43V0c2.26.097 4.392.693 6.287 1.682l-6.287 10.889ZM2.336 23.068l10.884-6.284-6.284 10.884a15.093 15.093 0 0 1-4.6-4.6Zm25.33-16.132-10.88 6.282 6.282-10.88a15.094 15.094 0 0 1 4.598 4.598ZM2.335 6.934a15.094 15.094 0 0 1 4.6-4.6l6.284 10.884L2.335 6.934Zm-.654 1.13A14.931 14.931 0 0 0 0 14.35h12.568L1.681 8.064Zm0 13.873a14.932 14.932 0 0 1-1.68-6.282h12.562L1.682 21.938Zm15.754-7.587H30a14.93 14.93 0 0 0-1.68-6.285L17.435 14.35Zm10.884 7.586-10.878-6.28H30a14.932 14.932 0 0 1-1.68 6.28Zm-11.533-5.151 6.281 10.88a15.092 15.092 0 0 0 4.598-4.599l-10.88-6.281Z"
                      clipRule="evenodd"
                    />
                    <path
                      fill="currentColor"
                      d="M92.34 11.912h1.637l2.995 8.223 2.884-8.223h1.619l-4 11.107c-.372 1.06-1.08 1.544-2.196 1.544h-1.172v-1.358h1.024c.502 0 .8-.186.986-.707l.353-.912h-.52l-3.61-9.674ZM82.744 14.814c.39-1.916 1.916-3.126 4.018-3.126 2.549 0 3.963 1.489 3.963 4.13v3.964c0 .446.186.632.614.632h.39v1.358h-.65c-1.005 0-1.88-.335-1.861-1.544-.428.93-1.544 1.767-3.107 1.767-1.954 0-3.535-1.041-3.535-2.79 0-2.028 1.544-2.55 3.702-2.977l2.921-.558c-.018-1.712-.818-2.53-2.437-2.53-1.265 0-2.102.65-2.4 1.804l-1.618-.13Zm1.432 4.39c0 .8.689 1.452 2.14 1.433 1.637 0 2.92-1.153 2.92-3.442v-.167l-2.362.41c-1.47.26-2.698.371-2.698 1.767ZM80.129 8.563v13.21h-1.377l-.056-1.452c-.558 1.042-1.618 1.675-3.144 1.675-2.847 0-4.168-2.419-4.168-5.154s1.321-5.153 4.168-5.153c1.451 0 2.493.558 3.051 1.562V8.563h1.526Zm-7.145 8.28c0 1.915.819 3.701 2.884 3.701 2.028 0 2.865-1.823 2.865-3.702 0-1.953-.837-3.758-2.865-3.758-2.065 0-2.884 1.786-2.884 3.758ZM68.936 8.563v13.21H67.56l-.056-1.452c-.558 1.042-1.619 1.675-3.144 1.675-2.847 0-4.168-2.419-4.168-5.154s1.321-5.153 4.168-5.153c1.45 0 2.493.558 3.05 1.562V8.563h1.526Zm-7.144 8.28c0 1.915.819 3.701 2.884 3.701 2.028 0 2.865-1.823 2.865-3.702 0-1.953-.837-3.758-2.865-3.758-2.065 0-2.884 1.786-2.884 3.758ZM56.212 11.912h1.525v9.86h-1.525v-9.86Zm-.037-1.544V8.6h1.6v1.768h-1.6ZM40.224 11.912h1.395l.056 1.674c.446-1.21 1.47-1.898 2.846-1.898 1.414 0 2.438.763 2.865 2.084.428-1.34 1.47-2.084 3.014-2.084 1.973 0 3.126 1.377 3.126 3.74v6.344H52v-5.897c0-1.805-.707-2.828-1.916-2.828-1.544 0-2.437 1.041-2.437 2.846v5.88H46.12v-5.899c0-1.767-.725-2.827-1.916-2.827-1.526 0-2.456 1.079-2.456 2.827v5.898h-1.525v-9.86Z"
                    />
                  </svg>
                </a>
              </div>
            </DialogDescription>
          </DialogContent>
        </Dialog>
      </div>
    </div>
  );
}<|MERGE_RESOLUTION|>--- conflicted
+++ resolved
@@ -18,13 +18,11 @@
       </Link>
 
       <div className="flex items-center gap-4">
-<<<<<<< HEAD
         <SubscribeForm group="newsletter" placeholder="Get latest updates" />
-=======
+        
         <div className="hidden md:block">
           <SubscribeForm group="newsletter" placeholder="Get latest updates" />
         </div>
->>>>>>> 00e7272f
 
         <Link
           href="/live"
